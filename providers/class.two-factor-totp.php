<?php
/**
 * Class for creating a Time Based One-Time Password provider.
 *
 * @since 0.1-dev
 *
 * @package Two_Factor
 */
class Two_Factor_Totp extends Two_Factor_Provider {

	/**
	 * Ensures only one instance of this class exists in memory at any one time.
	 *
	 * @since 0.1-dev
	 */
	static function get_instance() {
		static $instance;
		$class = __CLASS__;
		if ( ! is_a( $instance, $class ) ) {
			$instance = new $class;
		}
		return $instance;
	}

	/**
	 * Returns the name of the provider.
	 *
	 * @since 0.1-dev
	 */
	public function get_label() {
		return _x( 'Time Based One-Time Password (Google Authenticator)', 'Provider Label' );
	}

<<<<<<< HEAD
	/**
	 * Prints the form that prompts the user to authenticate.
	 *
	 * @since 0.1-dev
	 *
	 * @param WP_User $user WP_User object of the logged-in user.
	 */
	public function authentication_page( $user ) {}

	/**
	 * Validates the users input token.
	 *
	 * @since 0.1-dev
	 *
	 * @param WP_User $user WP_User object of the logged-in user.
	 */
	public function validate_authentication( $user ) {}
=======
	function authentication_page( $user ) {}
	function validate_authentication( $user ) {}
	function is_available_for_user( $user ) {}
>>>>>>> 1d119bec

}<|MERGE_RESOLUTION|>--- conflicted
+++ resolved
@@ -31,7 +31,6 @@
 		return _x( 'Time Based One-Time Password (Google Authenticator)', 'Provider Label' );
 	}
 
-<<<<<<< HEAD
 	/**
 	 * Prints the form that prompts the user to authenticate.
 	 *
@@ -49,10 +48,15 @@
 	 * @param WP_User $user WP_User object of the logged-in user.
 	 */
 	public function validate_authentication( $user ) {}
-=======
-	function authentication_page( $user ) {}
-	function validate_authentication( $user ) {}
-	function is_available_for_user( $user ) {}
->>>>>>> 1d119bec
+
+	/**
+	 * Whether this Two Factor provider is configured and available for the user specified.
+	 *
+	 * @since 0.1-dev
+	 *
+	 * @param WP_User $user WP_User object of the logged-in user.
+	 * @return boolean
+	 */
+	public function is_available_for_user( $user ) {}
 
 }