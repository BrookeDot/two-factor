<?php
/**
 * Class for creating an email provider.
 *
 * @since 0.1-dev
 *
 * @package Two_Factor
 */
class Two_Factor_Email extends Two_Factor_Provider {

	/**
	 * The user meta token key.
	 * @type string
	 */
	const TOKEN_META_KEY = '_two_factor_email_token';

	/**
	 * Ensures only one instance of this class exists in memory at any one time.
	 *
	 * @since 0.1-dev
	 */
	static function get_instance() {
		static $instance;
		$class = __CLASS__;
		if ( ! is_a( $instance, $class ) ) {
			$instance = new $class;
		}
		return $instance;
	}

<<<<<<< HEAD
	/**
	 * Returns the name of the provider.
	 *
	 * @since 0.1-dev
	 */
=======
	protected function __construct() {
		add_action( 'two-factor-user-options-' . __CLASS__, array( $this, 'user_options' ) );
		return parent::__construct();
	}

>>>>>>> 1d119bec
	function get_label() {
		return _x( 'Email', 'Provider Label' );
	}

	/**
	 * Generate the user token.
	 *
	 * @since 0.1-dev
	 *
	 * @param int $user_id User ID.
	 * @return string
	 */
	function generate_token( $user_id ) {
		$token = $this->get_code();
		update_user_meta( $user_id, self::TOKEN_META_KEY, wp_hash( $token ) );
		return $token;
	}

	/**
	 * Validate the user token.
	 *
	 * @since 0.1-dev
	 *
	 * @param int    $user_id User ID.
	 * @param string $token User token.
	 * @return boolean
	 */
	function validate_token( $user_id, $token ) {
		$hashed_token = get_user_meta( $user_id, self::TOKEN_META_KEY, true );
		if ( wp_hash( $token ) !== $hashed_token ) {
			$this->delete_token( $user_id );
			return false;
		}
		return true;
	}

	/**
	 * Delete the user token.
	 *
	 * @since 0.1-dev
	 *
	 * @param int $user_id User ID.
	 */
	function delete_token( $user_id ) {
		delete_user_meta( $user_id, self::TOKEN_META_KEY );
	}

	/**
	 * Generate and email the user token.
	 *
	 * @since 0.1-dev
	 *
	 * @param WP_User $user WP_User object of the logged-in user.
	 */
	function generate_and_email_token( $user ) {
		$token = $this->generate_token( $user->ID );

		$subject = wp_strip_all_tags( sprintf( __( 'Your login confirmation code for %s' ), get_bloginfo( 'name' ) ) );
		$message = wp_strip_all_tags( sprintf( __( 'Enter %s to log in.' ), $token ) );
		wp_mail( $user->user_email, $subject, $message );
	}

	/**
	 * Prints the form that prompts the user to authenticate.
	 *
	 * @since 0.1-dev
	 *
	 * @param WP_User $user WP_User object of the logged-in user.
	 */
	function authentication_page( $user ) {
		$this->generate_and_email_token( $user );
		require_once( ABSPATH .  '/wp-admin/includes/template.php' );
		?>
		<p><?php esc_html_e( 'A verification code has been sent to the email address associated with your account.' ); ?></p>
		<p>
			<label for="authcode"><?php esc_html_e( 'Verification Code:' ); ?></label>
			<input type="tel" name="two-factor-email-code" id="authcode" class="input" value="" size="20" pattern="[0-9]*" />
		</p>
		<script type="text/javascript">
			setTimeout( function(){
				var d;
				try{
					d = document.getElementById('authcode');
					d.value = '';
					d.focus();
				} catch(e){}
			}, 200);
		</script>
		<?php
		submit_button( __( 'Log In' ) );
	}

	/**
	 * Validates the users input token.
	 *
	 * @since 0.1-dev
	 *
	 * @param WP_User $user WP_User object of the logged-in user.
	 * @return boolean
	 */
	function validate_authentication( $user ) {
		return $this->validate_token( $user->ID, $_REQUEST['two-factor-email-code'] );
	}

	function is_available_for_user( $user ) {
		return true;
	}

	function user_options( $user ) {
		$email = $user->user_email;
		?>
			<div>
				<?php echo sprintf( __( 'Authentication codes will be sent to <kbd>%1$s</kbd>.', 'two-factor' ), esc_html( $email ) ); ?>
			</div>
		<?php
	}

}<|MERGE_RESOLUTION|>--- conflicted
+++ resolved
@@ -28,20 +28,22 @@
 		return $instance;
 	}
 
-<<<<<<< HEAD
+	/**
+	 * Class constructor.
+	 *
+	 * @since 0.1-dev
+	 */
+	protected function __construct() {
+		add_action( 'two-factor-user-options-' . __CLASS__, array( $this, 'user_options' ) );
+		return parent::__construct();
+	}
+
 	/**
 	 * Returns the name of the provider.
 	 *
 	 * @since 0.1-dev
 	 */
-=======
-	protected function __construct() {
-		add_action( 'two-factor-user-options-' . __CLASS__, array( $this, 'user_options' ) );
-		return parent::__construct();
-	}
-
->>>>>>> 1d119bec
-	function get_label() {
+	public function get_label() {
 		return _x( 'Email', 'Provider Label' );
 	}
 
@@ -53,7 +55,7 @@
 	 * @param int $user_id User ID.
 	 * @return string
 	 */
-	function generate_token( $user_id ) {
+	public function generate_token( $user_id ) {
 		$token = $this->get_code();
 		update_user_meta( $user_id, self::TOKEN_META_KEY, wp_hash( $token ) );
 		return $token;
@@ -68,7 +70,7 @@
 	 * @param string $token User token.
 	 * @return boolean
 	 */
-	function validate_token( $user_id, $token ) {
+	public function validate_token( $user_id, $token ) {
 		$hashed_token = get_user_meta( $user_id, self::TOKEN_META_KEY, true );
 		if ( wp_hash( $token ) !== $hashed_token ) {
 			$this->delete_token( $user_id );
@@ -84,7 +86,7 @@
 	 *
 	 * @param int $user_id User ID.
 	 */
-	function delete_token( $user_id ) {
+	public function delete_token( $user_id ) {
 		delete_user_meta( $user_id, self::TOKEN_META_KEY );
 	}
 
@@ -95,7 +97,7 @@
 	 *
 	 * @param WP_User $user WP_User object of the logged-in user.
 	 */
-	function generate_and_email_token( $user ) {
+	public function generate_and_email_token( $user ) {
 		$token = $this->generate_token( $user->ID );
 
 		$subject = wp_strip_all_tags( sprintf( __( 'Your login confirmation code for %s' ), get_bloginfo( 'name' ) ) );
@@ -110,7 +112,7 @@
 	 *
 	 * @param WP_User $user WP_User object of the logged-in user.
 	 */
-	function authentication_page( $user ) {
+	public function authentication_page( $user ) {
 		$this->generate_and_email_token( $user );
 		require_once( ABSPATH .  '/wp-admin/includes/template.php' );
 		?>
@@ -141,20 +143,35 @@
 	 * @param WP_User $user WP_User object of the logged-in user.
 	 * @return boolean
 	 */
-	function validate_authentication( $user ) {
+	public function validate_authentication( $user ) {
 		return $this->validate_token( $user->ID, $_REQUEST['two-factor-email-code'] );
 	}
 
-	function is_available_for_user( $user ) {
+	/**
+	 * Whether this Two Factor provider is configured and available for the user specified.
+	 *
+	 * @since 0.1-dev
+	 *
+	 * @param WP_User $user WP_User object of the logged-in user.
+	 * @return boolean
+	 */
+	public function is_available_for_user( $user ) {
 		return true;
 	}
 
-	function user_options( $user ) {
+	/**
+	 * Inserts markup at the end of the user profile field for this provider.
+	 *
+	 * @since 0.1-dev
+	 *
+	 * @param WP_User $user WP_User object of the logged-in user.
+	 */
+	public function user_options( $user ) {
 		$email = $user->user_email;
 		?>
-			<div>
-				<?php echo sprintf( __( 'Authentication codes will be sent to <kbd>%1$s</kbd>.', 'two-factor' ), esc_html( $email ) ); ?>
-			</div>
+		<div>
+			<?php echo sprintf( __( 'Authentication codes will be sent to <kbd>%1$s</kbd>.' ), esc_html( $email ) ); ?>
+		</div>
 		<?php
 	}
 
