<?php
/**
 * Class for creating a dummy provider.
 *
 * @since 0.1-dev
 *
 * @package Two_Factor
 */
class Two_Factor_Dummy extends Two_Factor_Provider {

	/**
	 * Ensures only one instance of this class exists in memory at any one time.
	 *
	 * @since 0.1-dev
	 */
	static function get_instance() {
		static $instance;
		$class = __CLASS__;
		if ( ! is_a( $instance, $class ) ) {
			$instance = new $class;
		}
		return $instance;
	}

<<<<<<< HEAD
	/**
	 * Returns the name of the provider.
	 *
	 * @since 0.1-dev
	 */
=======
	protected function __construct() {
		add_action( 'two-factor-user-options-' . __CLASS__, array( $this, 'user_options' ) );
		return parent::__construct();
	}

>>>>>>> 1d119bec
	function get_label() {
		return _x( 'Dummy Method', 'Provider Label' );
	}

	/**
	 * Prints the form that prompts the user to authenticate.
	 *
	 * @since 0.1-dev
	 *
	 * @param WP_User $user WP_User object of the logged-in user.
	 */
	function authentication_page( $user ) {
		require_once( ABSPATH .  '/wp-admin/includes/template.php' );
		?>
		<p><?php esc_html_e( 'Are you really you?' ); ?></p>
		<?php
		submit_button( __( 'Yup.' ) );
	}

	/**
	 * Validates the users input token.
	 *
	 * In this class we just return true.
	 *
	 * @since 0.1-dev
	 *
	 * @param WP_User $user WP_User object of the logged-in user.
	 * @return boolean
	 */
	function validate_authentication( $user ) {
		return true;
	}

	function is_available_for_user( $user ) {
		return true;
	}

	function user_options( $user ) {

	}

}<|MERGE_RESOLUTION|>--- conflicted
+++ resolved
@@ -22,20 +22,22 @@
 		return $instance;
 	}
 
-<<<<<<< HEAD
+	/**
+	 * Class constructor.
+	 *
+	 * @since 0.1-dev
+	 */
+	protected function __construct() {
+		add_action( 'two-factor-user-options-' . __CLASS__, array( $this, 'user_options' ) );
+		return parent::__construct();
+	}
+
 	/**
 	 * Returns the name of the provider.
 	 *
 	 * @since 0.1-dev
 	 */
-=======
-	protected function __construct() {
-		add_action( 'two-factor-user-options-' . __CLASS__, array( $this, 'user_options' ) );
-		return parent::__construct();
-	}
-
->>>>>>> 1d119bec
-	function get_label() {
+	public function get_label() {
 		return _x( 'Dummy Method', 'Provider Label' );
 	}
 
@@ -46,7 +48,7 @@
 	 *
 	 * @param WP_User $user WP_User object of the logged-in user.
 	 */
-	function authentication_page( $user ) {
+	public function authentication_page( $user ) {
 		require_once( ABSPATH .  '/wp-admin/includes/template.php' );
 		?>
 		<p><?php esc_html_e( 'Are you really you?' ); ?></p>
@@ -64,16 +66,29 @@
 	 * @param WP_User $user WP_User object of the logged-in user.
 	 * @return boolean
 	 */
-	function validate_authentication( $user ) {
+	public function validate_authentication( $user ) {
 		return true;
 	}
 
-	function is_available_for_user( $user ) {
+	/**
+	 * Whether this Two Factor provider is configured and available for the user specified.
+	 *
+	 * @since 0.1-dev
+	 *
+	 * @param WP_User $user WP_User object of the logged-in user.
+	 * @return boolean
+	 */
+	public function is_available_for_user( $user ) {
 		return true;
 	}
 
-	function user_options( $user ) {
-
-	}
+	/**
+	 * Inserts markup at the end of the user profile field for this provider.
+	 *
+	 * @since 0.1-dev
+	 *
+	 * @param WP_User $user WP_User object of the logged-in user.
+	 */
+	public function user_options( $user ) {}
 
 }