--- conflicted
+++ resolved
@@ -417,13 +417,8 @@
 	/**
 	 * Get all Two-Factor Auth providers that are both enabled and configured for the specified|current user.
 	 *
-<<<<<<< HEAD
-	 * @param int|WP_User $user Optonal. User ID, or WP_User object of the the user. Defaults to current user.
+	 * @param int|WP_User $user Optional. User ID, or WP_User object of the the user. Defaults to current user.
 	 * @return array|WP_Error
-=======
-	 * @param int|WP_User $user Optional. User ID, or WP_User object of the the user. Defaults to current user.
-	 * @return array
->>>>>>> acd9e9cc
 	 */
 	public static function get_available_providers_for_user( $user = null ) {
 		$user = self::fetch_user( $user );
