--- conflicted
+++ resolved
@@ -8,7 +8,6 @@
  */
 class Two_Factor_Core {
 
-<<<<<<< HEAD
 	/**
 	 * The user meta provider key.
 	 * @type string
@@ -16,37 +15,21 @@
 	const PROVIDER_USER_META_KEY = '_two_factor_provider';
 
 	/**
+	 * The user meta enabled providers key.
+	 * @type string
+	 */
+	const ENABLED_PROVIDERS_USER_META_KEY = '_two_factor_enabled_providers';
+
+	/**
 	 * The user meta nonce key.
 	 * @type string
 	 */
 	const USER_META_NONCE_KEY    = '_two_factor_nonce';
 
 	/**
-	 * Ensures only one instance of this class exists in memory at any one time.
-	 *
-	 * @since 0.1-dev
-	 */
-	static function get_instance() {
-		static $instance;
-		$class = __CLASS__;
-		if ( ! is_a( $instance, $class ) ) {
-			$instance = new $class;
-		}
-		return $instance;
-	}
-
-	/**
-	 * Class constructor. Sets up filters and actions.
-	 *
-	 * @since 0.1-dev
-=======
-	const PROVIDER_USER_META_KEY            = '_two_factor_provider';
-	const ENABLED_PROVIDERS_USER_META_KEY = '_two_factor_enabled_providers';
-	const USER_META_NONCE_KEY               = '_two_factor_nonce';
-
-	/**
 	 * Set up filters and actions.
->>>>>>> 1d119bec
+	 *
+	 * @since 0.1-dev
 	 */
 	public static function add_hooks() {
 		add_action( 'init',                     array( __CLASS__, 'get_providers' ) );
@@ -66,11 +49,7 @@
 	 *
 	 * @return array
 	 */
-<<<<<<< HEAD
-	public function get_providers() {
-=======
 	public static function get_providers() {
->>>>>>> 1d119bec
 		$providers = array(
 			'Two_Factor_Email'    => TWO_FACTOR_DIR . 'providers/class.two-factor-email.php',
 			'Two_Factor_Totp'     => TWO_FACTOR_DIR . 'providers/class.two-factor-totp.php',
@@ -161,11 +140,7 @@
 	 * @param int $user_id Optional. User ID. Default is 'null'.
 	 * @return object|null
 	 */
-<<<<<<< HEAD
-	public function get_provider_for_user( $user_id = null ) {
-=======
 	public static function get_primary_provider_for_user( $user_id = null ) {
->>>>>>> 1d119bec
 		if ( empty( $user_id ) || ! is_numeric( $user_id ) ) {
 			$user_id = get_current_user_id();
 		}
@@ -209,13 +184,8 @@
 	 *
 	 * @param int $user_id Optional. User ID. Default is 'null'.
 	 */
-<<<<<<< HEAD
-	public function is_user_using_two_factor( $user_id = null ) {
-		$provider = $this->get_provider_for_user( $user_id );
-=======
 	public static function is_user_using_two_factor( $user_id = null ) {
 		$provider = self::get_primary_provider_for_user( $user_id );
->>>>>>> 1d119bec
 		return ! empty( $provider );
 	}
 
@@ -227,13 +197,8 @@
 	 * @param string  $user_login Username.
 	 * @param WP_User $user WP_User object of the logged-in user.
 	 */
-<<<<<<< HEAD
-	public function wp_login( $user_login, $user ) {
-		if ( ! $this->is_user_using_two_factor( $user->ID ) ) {
-=======
 	public static function wp_login( $user_login, $user ) {
 		if ( ! self::is_user_using_two_factor( $user->ID ) ) {
->>>>>>> 1d119bec
 			return;
 		}
 
@@ -243,7 +208,6 @@
 		exit;
 	}
 
-<<<<<<< HEAD
 	/**
 	 * Display the login form.
 	 *
@@ -251,10 +215,7 @@
 	 *
 	 * @param WP_User $user WP_User object of the logged-in user.
 	 */
-	public function show_two_factor_login( $user ) {
-=======
 	public static function show_two_factor_login( $user ) {
->>>>>>> 1d119bec
 		if ( ! function_exists( 'login_header' ) ) {
 			require_once( ABSPATH . WPINC . '/functions.wp-login.php' );
 		}
@@ -273,21 +234,11 @@
 		self::login_html( $user, $login_nonce['key'], $redirect_to );
 	}
 
-<<<<<<< HEAD
-	/**
-	 * Login form HTML.
-	 *
-	 * @since 0.1-dev
-	 *
-	 * @param WP_User $user WP_User object of the logged-in user.
-	 * @param string  $login_nonce Login nonce.
-	 * @param string  $redirect_to Redirect URL.
-	 * @param string  $error_msg Optional. Login error message.
-	 * @param string  $login_type Optional. Login type. Default is 'standard'.
-	 */
-	public function login_html( $user, $login_nonce, $redirect_to, $error_msg = '', $login_type = 'standard' ) {
-		$provider = $this->get_provider_for_user( $user->ID );
-=======
+	/**
+	 * @todo add description.
+	 *
+	 * @since 0.1-dev
+	 */
 	public static function backup_2fa() {
 		if ( ! isset( $_GET['wp-auth-id'], $_GET['wp-auth-nonce'], $_GET['provider'] ) ) {
 			return;
@@ -319,10 +270,12 @@
 	/**
 	 * Generates the html form for the second step of the authentication process.
 	 *
-	 * @param $user                   A WP_User Object.
-	 * @param $login_nonce            A string nonce stored in usermeta.
-	 * @param $redirect_to            The URL to which the user would like to be redirected.
-	 * @param string $error_msg       An error message (optional)
+	 * @since 0.1-dev
+	 *
+	 * @param WP_User       $user WP_User object of the logged-in user.
+	 * @param string        $login_nonce A string nonce stored in usermeta.
+	 * @param string        $redirect_to The URL to which the user would like to be redirected.
+	 * @param string        $error_msg Optional. Login error message.
 	 * @param string|object $provider An override to the provider.
 	 */
 	public static function login_html( $user, $login_nonce, $redirect_to, $error_msg = '', $provider = null ) {
@@ -336,10 +289,9 @@
 
 		$available_providers = self::get_available_providers_for_user( $user );
 		$backup_providers = array_diff_key( $available_providers, array( $provider_class => null ) );
->>>>>>> 1d119bec
 
 		$rememberme = 0;
-		if ( isset( $_REQUEST['rememberme'] ) && $_REQUEST['rememberme'] ) {
+		if ( isset ( $_REQUEST[ 'rememberme' ] ) && $_REQUEST[ 'rememberme' ] ) {
 			$rememberme = 1;
 		}
 
@@ -350,30 +302,17 @@
 		}
 		?>
 
-<<<<<<< HEAD
-		<form name="twostepform" id="loginform" action="<?php echo esc_url( site_url( 'wp-login.php?action=twostep', 'login_post' ) ); ?>" method="post" autocomplete="off">
-			<input type="hidden" name="wp-auth-id" id="wp-auth-id" value="<?php echo esc_attr( $user->ID ) ?>" />
-			<input type="hidden" name="wp-auth-nonce" id="wp-auth-nonce" value="<?php echo esc_attr( $login_nonce['key'] ) ?>"/>
-			<input type="hidden" name="redirect_to" id="redirect_to" value="<?php echo esc_url( $redirect_to ) ?>"/>
-			<input type="hidden" name="rememberme" id="rememberme" value="<?php echo esc_attr( $rememberme ) ?>"/>
-=======
 		<form name="validate_2fa_form" id="loginform" action="<?php echo esc_url( site_url( 'wp-login.php?action=validate_2fa', 'login_post' ) ); ?>" method="post" autocomplete="off">
 				<input type="hidden" name="provider" id="provider" value="<?php echo esc_attr( $provider_class ); ?>" />
 				<input type="hidden" name="wp-auth-id" id="wp-auth-id" value="<?php echo esc_attr( $user->ID ); ?>" />
 				<input type="hidden" name="wp-auth-nonce" id="wp-auth-nonce" value="<?php echo esc_attr( $login_nonce ); ?>" />
 				<input type="hidden" name="redirect_to" id="redirect_to" value="<?php echo esc_attr( $redirect_to ); ?>" />
 				<input type="hidden" name="rememberme" id="rememberme" value="<?php echo esc_attr( $rememberme ); ?>" />
->>>>>>> 1d119bec
-
-			<?php $provider->authentication_page( $user ); ?>
+
+				<?php $provider->authentication_page( $user ); ?>
 
 		</form>
 
-<<<<<<< HEAD
-		<p id="backtoblog">
-			<a href="<?php echo esc_url( home_url( '/' ) ); ?>" title="<?php esc_attr_e( 'Are you lost?' ); ?>"><?php echo esc_html( sprintf( __( '&larr; Back to %s' ), get_bloginfo( 'title', 'display' ) ) ); ?></a>
-		</p>
-=======
 		<?php if ( $backup_providers ) : ?>
 		<p><a href="#"><?php esc_html_e( 'Or, use a backup method:', 'two-factor' ); ?></a></p>
 		<ul class="backup-methods">
@@ -391,14 +330,12 @@
 		<?php endif; ?>
 
 		<p id="backtoblog"><a href="<?php echo esc_url( home_url( '/' ) ); ?>" title="<?php esc_attr_e( 'Are you lost?' ); ?>"><?php printf( __( '&larr; Back to %s' ), get_bloginfo( 'title', 'display' ) ); ?></a></p>
->>>>>>> 1d119bec
 
 		</body>
 		</html>
 		<?php
 	}
 
-<<<<<<< HEAD
 	/**
 	 * Create the login nonce.
 	 *
@@ -406,10 +343,7 @@
 	 *
 	 * @param int $user_id User ID.
 	 */
-	public function create_login_nonce( $user_id ) {
-=======
 	public static function create_login_nonce( $user_id ) {
->>>>>>> 1d119bec
 		$login_nonce               = array();
 		$login_nonce['key']        = wp_hash( $user_id . mt_rand() . microtime(), 'nonce' );
 		$login_nonce['expiration'] = time() + HOUR_IN_SECONDS;
@@ -421,7 +355,6 @@
 		return $login_nonce;
 	}
 
-<<<<<<< HEAD
 	/**
 	 * Delete the login nonce.
 	 *
@@ -429,7 +362,7 @@
 	 *
 	 * @param int $user_id User ID.
 	 */
-	public function delete_login_nonce( $user_id ) {
+	public static function delete_login_nonce( $user_id ) {
 		return delete_user_meta( $user_id, self::USER_META_NONCE_KEY );
 	}
 
@@ -441,43 +374,26 @@
 	 * @param int    $user_id User ID.
 	 * @param string $nonce Login nonce.
 	 */
-	public function verify_login_nonce( $user_id, $nonce ) {
-=======
-	public static function delete_login_nonce( $user_id ) {
-		return delete_user_meta( $user_id, self::USER_META_NONCE_KEY );
-	}
-
 	public static function verify_login_nonce( $user_id, $nonce ) {
->>>>>>> 1d119bec
 		$login_nonce = get_user_meta( $user_id, self::USER_META_NONCE_KEY, true );
 		if ( ! $login_nonce ) {
 			return false;
 		}
 
 		if ( $nonce !== $login_nonce['key'] || time() > $login_nonce['expiration'] ) {
-<<<<<<< HEAD
-			$this->delete_login_nonce( $user_id );
-=======
 			self::delete_login_nonce( $user_id );
->>>>>>> 1d119bec
 			return false;
 		}
 
 		return true;
 	}
 
-<<<<<<< HEAD
-	/**
-	 * Login form second step.
-	 *
-	 * This executes during the `login_form_twostep` action.
-	 *
-	 * @since 0.1-dev
-	 */
-	public function login_form_twostep() {
-=======
+	/**
+	 * Login form validation.
+	 *
+	 * @since 0.1-dev
+	 */
 	public static function login_form_validate_2fa() {
->>>>>>> 1d119bec
 		if ( ! isset( $_POST['wp-auth-id'], $_POST['wp-auth-nonce'] ) ) {
 			return;
 		}
@@ -488,11 +404,6 @@
 		}
 
 		$nonce = $_POST['wp-auth-nonce'];
-<<<<<<< HEAD
-		if ( true !== $this->verify_login_nonce( $user->ID, $nonce ) ) {
-			wp_safe_redirect( get_bloginfo( 'url' ) );
-			exit();
-=======
 		if ( true !== self::verify_login_nonce( $user->ID, $nonce ) ) {
 			wp_safe_redirect( get_bloginfo('url') );
 			exit;
@@ -507,7 +418,6 @@
 			}
 		} else {
 			$provider = self::get_primary_provider_for_user( $user->ID );
->>>>>>> 1d119bec
 		}
 
 		if ( true !== $provider->validate_authentication( $user ) ) {
@@ -518,11 +428,7 @@
 				return;
 			}
 
-<<<<<<< HEAD
-			$this->login_html( $user, $login_nonce, $_REQUEST['redirect_to'], __( 'ERROR: Invalid verification code.' ) );
-=======
-			self::login_html( $user, $login_nonce['key'], $_REQUEST['redirect_to'], __( 'ERROR: Invalid verification code.', 'two-factor' ) );
->>>>>>> 1d119bec
+			self::login_html( $user, $login_nonce['key'], $_REQUEST['redirect_to'], __( 'ERROR: Invalid verification code.' ) );
 			exit;
 		}
 
@@ -550,16 +456,12 @@
 	 *
 	 * @param WP_User $user WP_User object of the logged-in user.
 	 */
-<<<<<<< HEAD
-	public function user_two_factor_options( $user ) {
-=======
 	public static function user_two_factor_options( $user ) {
 		$enabled_providers = get_user_meta( $user->ID, self::ENABLED_PROVIDERS_USER_META_KEY, true );
 		if ( empty( $enabled_providers ) ) {
 			// get_user_meta() has no way of providing a default value.
 			$enabled_providers = array();
 		}
->>>>>>> 1d119bec
 		$primary_provider = get_user_meta( $user->ID, self::PROVIDER_USER_META_KEY, true );
 		wp_nonce_field( 'user_two_factor_options', '_nonce_user_two_factor_options', false );
 		?>
@@ -572,14 +474,9 @@
 					<table class="two-factor-methods-table">
 						<thead>
 							<tr>
-<<<<<<< HEAD
+								<th style="width: 5%;" scope="col"><?php esc_html_e( 'Enabled' ); ?></th>
 								<th style="width: 5%;" scope="col"><?php esc_html_e( 'Primary' ); ?></th>
 								<th style="width: 90%;" scope="col"><?php esc_html_e( 'Name' ); ?></th>
-=======
-								<th style="width: 5%;" scope="col"><?php esc_html_e( 'Enabled', 'two-factor' ); ?></th>
-								<th style="width: 5%;" scope="col"><?php esc_html_e( 'Primary', 'two-factor' ); ?></th>
-								<th style="width: 90%;" scope="col"><?php esc_html_e( 'Name', 'two-factor' ); ?></th>
->>>>>>> 1d119bec
 							</tr>
 						</thead>
 						<tbody>
@@ -610,13 +507,8 @@
 	 *
 	 * @param int $user_id User ID.
 	 */
-<<<<<<< HEAD
-	public function user_two_factor_options_update( $user_id ) {
-		if ( isset( $_POST[ self::PROVIDER_USER_META_KEY ] ) ) {
-=======
 	public static function user_two_factor_options_update( $user_id ) {
 		if ( isset( $_POST[ '_nonce_user_two_factor_options' ] ) ) {
->>>>>>> 1d119bec
 			check_admin_referer( 'user_two_factor_options', '_nonce_user_two_factor_options' );
 			$providers         = self::get_providers();
 
@@ -624,14 +516,8 @@
 			$enabled_providers = array_intersect( $enabled_providers, array_keys( $providers ) );
 			update_user_meta( $user_id, self::ENABLED_PROVIDERS_USER_META_KEY, $enabled_providers );
 
-<<<<<<< HEAD
 			// Whitelist the new values to only the available classes and empty.
-=======
-			/**
-			 * Whitelist the new values to only the available classes and empty.
-			 */
 			$new_provider = $_POST[ self::PROVIDER_USER_META_KEY ];
->>>>>>> 1d119bec
 			if ( empty( $new_provider ) || array_key_exists( $new_provider, $providers ) ) {
 				update_user_meta( $user_id, self::PROVIDER_USER_META_KEY, $new_provider );
 			} else {
